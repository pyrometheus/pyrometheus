--- conflicted
+++ resolved
@@ -97,11 +97,7 @@
 
 
 # Write out all the mechanisms for inspection
-<<<<<<< HEAD
-@pytest.mark.parametrize("mechname", ["uiuc", "sandiego"])
-=======
 @pytest.mark.parametrize("mechname", ["uiuc", "sandiego", "uconn32", "gri30"])
->>>>>>> 9cfb6fb4
 @pytest.mark.parametrize("lang_module", [
     pyro.codegen.python,
     pyro.codegen.cpp,
@@ -115,24 +111,16 @@
         print(code, file=mech_file)
 
 
-<<<<<<< HEAD
 @pytest.mark.parametrize("mechname, fuel",
-                         [("uiuc", "C2H4"),
-                          ("uconn32", "C2H4"),
-                          ("sandiego", "H2")])
-=======
-@pytest.mark.parametrize("mechname", ["uiuc.yaml", "sandiego.yaml", "uiuc.cti"])
->>>>>>> 9cfb6fb4
+                         [("uiuc.yaml", "C2H4"),
+                          ("sandiego.yaml", "H2"),
+                          ("uiuc.cti", "C2H4")])
 @pytest.mark.parametrize("usr_np", numpy_list)
 def test_get_rate_coefficients(mechname, fuel, usr_np):
     """This function tests that pyrometheus-generated code
     computes the rate coefficients matching Cantera
     for given temperature and composition"""
-<<<<<<< HEAD
-    sol = ct.Solution(f"mechs/{mechname}.cti", "gas")
-=======
     sol = ct.Solution(f"mechs/{mechname}", "gas")
->>>>>>> 9cfb6fb4
     ptk_base_cls = pyro.codegen.python.get_thermochem_class(sol)
     ptk = make_jax_pyro_class(ptk_base_cls, usr_np)
 
@@ -156,11 +144,7 @@
     return
 
 
-<<<<<<< HEAD
-@pytest.mark.parametrize("mechname", ["uiuc", "sandiego"])
-=======
 @pytest.mark.parametrize("mechname", ["uiuc", "sandiego", "uconn32", "gri30"])
->>>>>>> 9cfb6fb4
 @pytest.mark.parametrize("usr_np", numpy_list)
 def test_get_pressure(mechname, usr_np):
     """This function tests that pyrometheus-generated code
@@ -168,11 +152,7 @@
     temperature, and mass fractions
     """
     # Create Cantera and pyrometheus objects
-<<<<<<< HEAD
-    sol = ct.Solution(f"mechs/{mechname}.cti", "gas")
-=======
     sol = ct.Solution(f"mechs/{mechname}.yaml", "gas")
->>>>>>> 9cfb6fb4
     ptk_base_cls = pyro.codegen.python.get_thermochem_class(sol)
     ptk = make_jax_pyro_class(ptk_base_cls, usr_np)
 
@@ -202,22 +182,14 @@
     assert abs(p_ct - p_pm) / p_ct < 1.0e-12
 
 
-<<<<<<< HEAD
-@pytest.mark.parametrize("mechname", ["uiuc", "sandiego", "uconn32"])
-=======
 @pytest.mark.parametrize("mechname", ["uiuc", "sandiego", "uconn32", "gri30"])
->>>>>>> 9cfb6fb4
 @pytest.mark.parametrize("usr_np", numpy_list)
 def test_get_thermo_properties(mechname, usr_np):
     """This function tests that pyrometheus-generated code
     computes thermodynamic properties c_p, s_r, h_rt, and k_eq
     correctly by comparing against Cantera"""
     # Create Cantera and pyrometheus objects
-<<<<<<< HEAD
-    sol = ct.Solution(f"mechs/{mechname}.cti", "gas")
-=======
     sol = ct.Solution(f"mechs/{mechname}.yaml")
->>>>>>> 9cfb6fb4
     ptk_base_cls = pyro.codegen.python.get_thermochem_class(sol)
     ptk = make_jax_pyro_class(ptk_base_cls, usr_np)
 
@@ -269,22 +241,14 @@
     return
 
 
-<<<<<<< HEAD
-@pytest.mark.parametrize("mechname", ["uiuc", "sandiego"])
-=======
 @pytest.mark.parametrize("mechname", ["uiuc", "sandiego", "gri30"])
->>>>>>> 9cfb6fb4
 @pytest.mark.parametrize("usr_np", numpy_list)
 def test_get_temperature(mechname, usr_np):
     """This function tests that pyrometheus-generated code
     computes the Cantera-predicted temperature for given internal energy
     and mass fractions"""
     # Create Cantera and pyrometheus objects
-<<<<<<< HEAD
-    sol = ct.Solution(f"mechs/{mechname}.cti", "gas")
-=======
     sol = ct.Solution(f"mechs/{mechname}.yaml", "gas")
->>>>>>> 9cfb6fb4
     ptk_base_cls = pyro.codegen.python.get_thermochem_class(sol)
     ptk = make_jax_pyro_class(ptk_base_cls, usr_np)
     tol = 1.0e-10
@@ -322,11 +286,7 @@
     """This function tests that pyrometheus-generated code
     computes the Cantera-predicted rates of progress for given
     temperature and composition"""
-<<<<<<< HEAD
-    sol = ct.Solution(f"mechs/{mechname}.cti", "gas")
-=======
     sol = ct.Solution(f"mechs/{mechname}.yaml", "gas")
->>>>>>> 9cfb6fb4
     ptk_base_cls = pyro.codegen.python.get_thermochem_class(sol)
     ptk = make_jax_pyro_class(ptk_base_cls, usr_np)
 
@@ -391,11 +351,7 @@
     pytest.importorskip("jax")
     assert jnp is not None
 
-<<<<<<< HEAD
-    sol = ct.Solution("mechs/sandiego.cti", "gas")
-=======
     sol = ct.Solution("mechs/sandiego.yaml", "gas")
->>>>>>> 9cfb6fb4
     ptk_base_cls = pyro.codegen.python.get_thermochem_class(sol)
 
     ptk = make_jax_pyro_class(ptk_base_cls, jnp)
@@ -465,21 +421,13 @@
 
 
 @pytest.mark.parametrize("mechname, fuel, stoich_ratio",
-<<<<<<< HEAD
-                         [("uconn32", "C2H4", 3),
-=======
                          [("gri30", "CH4", 2),
                           ("uconn32", "C2H4", 3),
->>>>>>> 9cfb6fb4
                           ("sandiego", "H2", 0.5)])
 def test_falloff_kinetics(mechname, fuel, stoich_ratio):
     """This function tests that pyrometheus-generated code
     computes the Cantera-predicted falloff rate coefficients"""
-<<<<<<< HEAD
-    sol = ct.Solution(f"mechs/{mechname}.cti", "gas")
-=======
     sol = ct.Solution(f"mechs/{mechname}.yaml", "gas")
->>>>>>> 9cfb6fb4
     ptk = pyro.codegen.python.get_thermochem_class(sol)()
 
     # Homogeneous reactor to get test data
