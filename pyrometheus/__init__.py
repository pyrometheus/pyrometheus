--- conflicted
+++ resolved
@@ -490,17 +490,7 @@
         return 1/self.usr_np.dot(self.iwts, mass_fractions)
 
     def get_concentrations(self, rho, mass_fractions):
-        concs = self.iwts * rho * mass_fractions
-<<<<<<< HEAD
-        zero = self.usr_np.zeros_like(concs)
-
-        return self.usr_np.where(concs > 0, concs, zero)
-=======
-        zero = _pyro_zeros_like(concs[0])
-        for i, conc in enumerate(concs):
-            concs[i] = self.usr_np.where(concs[i] < 0, zero, concs[i])
-        return concs
->>>>>>> 77debc70
+        return self.iwts * rho * mass_fractions
 
     def get_mass_average_property(self, mass_fractions, spec_property):
         return sum([mass_fractions[i] * spec_property[i] * self.iwts[i]
