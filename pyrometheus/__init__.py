"""
.. autofunction:: gen_thermochem_code
.. autofunction:: get_thermochem_class

Internal Functionality
^^^^^^^^^^^^^^^^^^^^^^
.. autofunction:: equilibrium_constants_expr
.. autofunction:: rate_coefficient_expr
.. autofunction:: third_body_efficiencies_expr
.. autofunction:: troe_falloff_expr
.. autofunction:: falloff_function_expr
.. autofunction:: rate_of_progress_expr
.. autofunction:: production_rate_expr
"""

__copyright__ = """
Copyright (C) 2020 Esteban Cisneros
Copyright (C) 2020 Andreas Kloeckner
"""

__license__ = """
Permission is hereby granted, free of charge, to any person obtaining a copy
of this software and associated documentation files (the "Software"), to deal
in the Software without restriction, including without limitation the rights
to use, copy, modify, merge, publish, distribute, sublicense, and/or sell
copies of the Software, and to permit persons to whom the Software is
furnished to do so, subject to the following conditions:

The above copyright notice and this permission notice shall be included in
all copies or substantial portions of the Software.

THE SOFTWARE IS PROVIDED "AS IS", WITHOUT WARRANTY OF ANY KIND, EXPRESS OR
IMPLIED, INCLUDING BUT NOT LIMITED TO THE WARRANTIES OF MERCHANTABILITY,
FITNESS FOR A PARTICULAR PURPOSE AND NONINFRINGEMENT. IN NO EVENT SHALL THE
AUTHORS OR COPYRIGHT HOLDERS BE LIABLE FOR ANY CLAIM, DAMAGES OR OTHER
LIABILITY, WHETHER IN AN ACTION OF CONTRACT, TORT OR OTHERWISE, ARISING FROM,
OUT OF OR IN CONNECTION WITH THE SOFTWARE OR THE USE OR OTHER DEALINGS IN
THE SOFTWARE.
"""

from numbers import Number
from functools import singledispatch

import pymbolic.primitives as p
from pymbolic.mapper.stringifier import StringifyMapper, PREC_NONE, PREC_CALL
import cantera as ct
import numpy as np  # noqa: F401

from itertools import compress
from mako.template import Template


# {{{ code generation helpers


class CodeGenerationMapper(StringifyMapper):
    def map_constant(self, expr, enclosing_prec):
        return repr(expr)

    def map_if(self, expr, enclosing_prec, *args, **kwargs):
        return "self.usr_np.where(%s, %s, %s)" % (
            self.rec(expr.condition, PREC_NONE, *args, **kwargs),
            self.rec(expr.then, PREC_NONE, *args, **kwargs),
            self.rec(expr.else_, PREC_NONE, *args, **kwargs),
        )

    def map_call(self, expr, enclosing_prec, *args, **kwargs):
        return self.format(
            "self.usr_np.%s(%s)",
            self.rec(expr.function, PREC_CALL, *args, **kwargs),
            self.join_rec(", ", expr.parameters, PREC_NONE, *args, **kwargs),
        )


def str_np_inner(ary):
    if isinstance(ary, Number):
        return repr(ary)
    elif ary.shape:
        return "[%s]" % (", ".join(str_np_inner(ary_i) for ary_i in ary))
    raise TypeError("invalid argument to str_np_inner")


def str_np(ary):
    return "np.array(%s)" % str_np_inner(ary)


# }}}


# {{{ polynomial processing


def nasa7_conditional(t, poly, part_gen):
    # FIXME: Should check minTemp, maxTemp
    return p.If(
        p.Comparison(t, ">", poly.coeffs[0]),
        part_gen(poly.coeffs[1:8], t),
        part_gen(poly.coeffs[8:15], t),
    )


@singledispatch
def poly_to_expr(poly):
    raise TypeError(f"unexpected argument type in poly_to_expr: {type(poly)}")


@poly_to_expr.register
def _(poly: ct.NasaPoly2, arg_name):
    def gen(c, t):
        assert len(c) == 7
        return c[0] + c[1] * t + c[2] * t ** 2 + c[3] * t ** 3 + c[4] * t ** 4

    return nasa7_conditional(p.Variable(arg_name), poly, gen)


@singledispatch
def poly_to_enthalpy_expr(poly, arg_name):
    raise TypeError("unexpected argument type in poly_to_enthalpy_expr: "
            f"{type(poly)}")


@poly_to_enthalpy_expr.register
def _(poly: ct.NasaPoly2, arg_name):
    def gen(c, t):
        assert len(c) == 7
        return (
            c[0]
            + c[1] / 2 * t
            + c[2] / 3 * t ** 2
            + c[3] / 4 * t ** 3
            + c[4] / 5 * t ** 4
            + c[5] / t
        )

    return nasa7_conditional(p.Variable(arg_name), poly, gen)


@singledispatch
def poly_to_entropy_expr(poly, arg_name):
    raise TypeError("unexpected argument type in poly_to_entropy_expr: "
            f"{type(poly)}")


@poly_to_entropy_expr.register
def _(poly: ct.NasaPoly2, arg_name):
    log = p.Variable("log")

    def gen(c, t):
        assert len(c) == 7
        return (
            c[0] * log(t)
            + c[1] * t
            + c[2] / 2 * t ** 2
            + c[3] / 3 * t ** 3
            + c[4] / 4 * t ** 4
            + c[6]
        )

    return nasa7_conditional(p.Variable(arg_name), poly, gen)


# }}}

# {{{ Data-handling helper

def _zeros_like(argument):
    return 0 * argument

# }}}

# {{{ Equilibrium constants


def equilibrium_constants_expr(sol: ct.Solution, react: ct.Reaction, gibbs_rt):
    """Generate code for equilibrium constants.

    :returns: Equilibrium constant expression for reaction *react* in terms of
        the species Gibbs functions *gibbs_rt* as a
        :class:`pymbolic.primitives.Expression`
    """

    indices_reac = [sol.species_index(sp) for sp in react.reactants]
    indices_prod = [sol.species_index(sp) for sp in react.products]

    # Stoichiometric coefficients
    #nu_reac = [react.reactants[sp] for sp in react.reactants]
    #nu_prod = [react.products[sp] for sp in react.products]
    nu_reac = [sol.reactant_stoich_coeff(sol.species_index(sp), int(react.ID)-1)
               for sp in react.reactants]
    nu_prod = [sol.product_stoich_coeff(sol.species_index(sp), int(react.ID)-1)
               for sp in react.products]

    sum_r = sum(nu_reac_i * gibbs_rt[indices_reac_i]
            for indices_reac_i, nu_reac_i in zip(indices_reac, nu_reac))
    sum_p = sum(nu_prod_i * gibbs_rt[indices_prod_i]
            for indices_prod_i, nu_prod_i in zip(indices_prod, nu_prod))

    # Check if reaction is termolecular
    sum_nu_net = sum(nu_prod) - sum(nu_reac)
    if sum_nu_net < 0:
        # Three species on reactants side
        return sum_p - sum_nu_net*p.Variable("c0") - sum_r
    elif sum_nu_net > 0:
        # Three species on products side
        return sum_p - (sum_r - sum_nu_net*p.Variable("c0"))
    else:
        return sum_p - sum_r

# }}}


# {{{ Rate coefficients

def rate_coefficient_expr(rate_coeff: ct.Arrhenius, t):
    """
    :returns: The rate coefficient expression for *rate_coeff* in terms
        of the temperature *t* as a :class:`pymbolic.primitives.Expression`
    """
    # Rate parameters
    a = rate_coeff.pre_exponential_factor
    b = rate_coeff.temperature_exponent
    t_a = rate_coeff.activation_energy/ct.gas_constant
    if t_a == 0:
        # Weakly temperature-dependent rate
        return a * t**b
    else:
        # Modified Arrhenius
        return p.Variable("exp")(np.log(a)+b*p.Variable("log")(t)-t_a/t)


def third_body_efficiencies_expr(sol: ct.Solution, react: ct.Reaction, c):
<<<<<<< HEAD
    """
    :returns: The third-body concentration expression for reaction *react* in terms
        of the species concentraions *c* as a :class:`pymbolic.primitives.Expression`
    """
=======
    """:returns: The third-body concentration expression for reaction *react* in terms
    of the species concentrations *c* as a :class:`pymbolic.primitives.Expression`"""
>>>>>>> 5dbbf1fe
    efficiencies = [react.efficiencies[sp] for sp in react.efficiencies]
    indices_nondef = [sol.species_index(sp) for sp in react.efficiencies]
    indices_default = [i for i in range(sol.n_species) if i not in indices_nondef]
    sum_nondef = sum(eff_i * c[index_i] for eff_i, index_i
                     in zip(efficiencies, indices_nondef))
    sum_default = react.default_efficiency * sum(c[i] for i in indices_default)
    return sum_nondef + sum_default


def troe_falloff_expr(react: ct.Reaction, t):
    """
    :returns: The Troe falloff center expression for reaction *react* in terms of the
        temperature *t* as a :class:`pymbolic.primitives.Expression`
    """
    troe_params = react.falloff.parameters
    troe_1 = (1.0-troe_params[0])*p.Variable("exp")(-t/troe_params[1])
    troe_2 = troe_params[0]*p.Variable("exp")(-t/troe_params[2])
    if troe_params[3] > 1.0e-16:
        troe_3 = p.Variable("exp")(-troe_params[3]/t)
        return troe_1 + troe_2 + troe_3
    else:
        return troe_1 + troe_2


def falloff_function_expr(react: ct.Reaction, i, t, red_pressure, falloff_center):
    """
    :returns: Falloff function expression for reaction *react* in terms
        of the temperature *t*, reduced pressure *red_pressure*, and falloff center
        *falloff_center* as a :class:`pymbolic.primitives.Expression`
    """
    if react.falloff.falloff_type == "Troe":
        log_rp = p.Variable("log10")(red_pressure[i])
        c = -0.4-0.67*falloff_center[i]
        n = 0.75-1.27*falloff_center[i]
        f = (log_rp+c)/(n-0.14*(log_rp+c))
        return 10**((falloff_center[i])/(1+f**2))
    else:
        return 1

# }}}


# {{{ Rates of progress

def rate_of_progress_expr(sol: ct.Solution, react: ct.Reaction, c, k_fwd, k_eq):
    """
    :returns: Rate of progress expression for reaction *react* in terms of
        species concentrations *c* with rate coefficients *k_fwd* and equilbrium
        constants *k_eq* as a :class:`pymbolic.primitives.Expression`
    """
    indices_reac = [sol.species_index(sp) for sp in react.reactants]
    indices_prod = [sol.species_index(sp) for sp in react.products]

    if react.orders:
        nu_reac = [react.orders[sp] for sp in react.orders]
    else:
        nu_reac = [react.reactants[sp] for sp in react.reactants]

    r_fwd = np.prod([c[index]**nu for index, nu in zip(indices_reac, nu_reac)])

    if react.reversible:
        nu_prod = [react.products[sp] for sp in react.products]
        r_rev = np.prod([c[index]**nu for index, nu in zip(indices_prod, nu_prod)])
        # FIXME: It's not clear that this is available other than by this clunky,
        # string-parsing route
        reaction_index = int(react.ID)-1

        return k_fwd[reaction_index] * (r_fwd - k_eq[reaction_index] * r_rev)
    else:
        return k_fwd[int(react.ID)-1] * r_fwd

# }}}


# {{{ Species production rates

def production_rate_expr(sol: ct.Solution, species, r_net):
    """
    :returns: Species production rate for species *species* in terms of
        the net reaction rates of progress *r_net* as a
        :class:`pymbolic.primitives.Expression`
    """
    ones = _zeros_like(r_net[0]) + 1.0
    indices_fwd = [int(react.ID)-1 for react in sol.reactions()
                   if species in react.reactants]
    indices_rev = [int(react.ID)-1 for react in sol.reactions()
                   if species in react.products]
    nu_fwd = [sol.reactant_stoich_coeff(sol.species_index(species), react_index)
              for react_index in indices_fwd]
    nu_rev = [sol.product_stoich_coeff(sol.species_index(species), prod_index)
              for prod_index in indices_rev]
    sum_fwd = sum(nu*r_net[index] for nu, index in zip(nu_fwd, indices_fwd))
    sum_rev = sum(nu*r_net[index] for nu, index in zip(nu_rev, indices_rev))
    return (sum_rev - sum_fwd) * ones

# }}}


# {{{ main code template

code_tpl = Template(
    """\"""
.. autoclass:: Thermochemistry
\"""


import numpy as np


def _pyro_make_array(res_list):
    \"""This works around (e.g.) numpy.exp not working with object arrays of numpy
    scalars. It defaults to making object arrays, however if an array consists of all
    scalars, it makes a "plain old" :class:`numpy.ndarray`.

    See ``this numpy bug <https://github.com/numpy/numpy/issues/18004>`__
    for more context.
    \"""

    from numbers import Number
    all_numbers = all(isinstance(e, Number) for e in res_list)

    dtype = np.float64 if all_numbers else np.object
    result = np.empty((len(res_list),), dtype=dtype)

    # 'result[:] = res_list' may look tempting, however:
    # https://github.com/numpy/numpy/issues/16564
    for idx in range(len(res_list)):
        result[idx] = res_list[idx]

    return result


def _pyro_norm(usr_np, argument, normord):
    # Wrap norm for scalars
    from numbers import Number
    if isinstance(argument, Number):
        return np.abs(argument)
    return usr_np.linalg.norm(argument, normord)


def _pyro_zeros_like(argument):
    return 0 * argument


class Thermochemistry:
    \"""
    .. attribute:: model_name
    .. attribute:: num_elements
    .. attribute:: num_species
    .. attribute:: num_reactions
    .. attribute:: num_falloff
    .. attribute:: one_atm

        Returns 1 atm in SI units of pressure (Pa).

    .. attribute:: gas_constant
    .. attribute:: species_names
    .. attribute:: species_indices

    .. method:: get_specific_gas_constant(self, Y)
    .. method:: get_density(self, p, T, Y)
    .. method:: get_pressure(self, rho, T, Y)
    .. method:: get_mix_molecular_weight(self, Y)
    .. method:: get_concentrations(self, rho, Y)
    .. method:: get_mixture_specific_heat_cp_mass(self, T, Y)
    .. method:: get_mixture_specific_heat_cv_mass(self, T, Y)
    .. method:: get_mixture_enthalpy_mass(self, T, Y)
    .. method:: get_mixture_internal_energy_mass(self, T, Y)
    .. method:: get_species_specific_heats_r(self, T)
    .. method:: get_species_enthalpies_rt(self, T)
    .. method:: get_species_entropies_r(self, T)
    .. method:: get_species_gibbs_rt(self, T)
    .. method:: get_equilibrium_constants(self, T)
    .. method:: get_temperature(self, H_or_E, T_guess, Y, do_energy=False)
    .. method:: __init__(self, usr_np=numpy)

        Specify a user-defined NUMPY namespace as (*usr_np*) to the constructor
        of a given mechanism thermochemistry class.

        usr_np
            :mod:`numpy`-like namespace providing at least the following functions,
            for any array ``X`` of the bulk array type:

            - ``usr_np.log(X)`` (like :data:`numpy.log`)
            - ``usr_np.log10(X)`` (like :data:`numpy.log10`)
            - ``usr_np.exp(X)`` (like :data:`numpy.exp`)
            - ``usr_np.where(X > 0, X_yes, X_no)`` (like :func:`numpy.where`)
            - ``usr_np.linalg.norm(X, np.inf)`` (like :func:`numpy.linalg.norm`)

            where the "bulk array type" is a type that offers arithmetic analogous
            to :class:`numpy.ndarray` and is used to hold all types of (potentialy
            volumetric) "bulk data", such as temperature, pressure, mass fractions,
            etc. This parameter defaults to *actual numpy*, so it can be ignored
            unless it is needed by the user (e.g. for GPU processing).
    \"""

    def __init__(self, usr_np=np):
        self.usr_np = usr_np
        self.model_name = ${repr(sol.source)}
        self.num_elements = ${sol.n_elements}
        self.num_species = ${sol.n_species}
        self.num_reactions = ${sol.n_reactions}
        self.num_falloff = ${
            sum(1 if isinstance(r, ct.FalloffReaction) else 0
            for r in sol.reactions())}

        self.one_atm = ${ct.one_atm}
        self.gas_constant = ${ct.gas_constant}
        self.big_number = 1.0e300

        self.species_names = ${sol.species_names}
        self.species_indices = ${
            dict([[sol.species_name(i), i]
                for i in range(sol.n_species)])}

        self.wts = ${str_np(sol.molecular_weights)}
        self.iwts = 1/self.wts

    def species_name(self, species_index):
        return self.species_name[species_index]

    def species_index(self, species_name):
        return self.species_indices[species_name]

    def get_specific_gas_constant(self, mass_fractions):
        return self.gas_constant * np.dot(self.iwts, mass_fractions)

    def get_density(self, p, temperature, mass_fractions):
        mmw = self.get_mix_molecular_weight(mass_fractions)
        rt = self.gas_constant * temperature
        return p * mmw / rt

    def get_pressure(self, rho, temperature, mass_fractions):
        mmw = self.get_mix_molecular_weight(mass_fractions)
        rt = self.gas_constant * temperature
        return rho * rt / mmw

    def get_mix_molecular_weight(self, mass_fractions):
        return 1/np.dot(self.iwts, mass_fractions)

    def get_concentrations(self, rho, mass_fractions):
        concs = self.iwts * rho * mass_fractions
        zero = _pyro_zeros_like(concs[0])
        for i, conc in enumerate(concs):
            concs[i] = self.usr_np.where(concs[i] > 0, concs[i], zero)
        return concs

    def get_mass_average_property(self, mass_fractions, spec_property):
        return sum([mass_fractions[i] * spec_property[i] * self.iwts[i]
                    for i in range(self.num_species)])

    def get_mixture_specific_heat_cp_mass(self, temperature, mass_fractions):
        cp0_r = self.get_species_specific_heats_r(temperature)
        cpmix = self.get_mass_average_property(mass_fractions, cp0_r)
        return self.gas_constant * cpmix

    def get_mixture_specific_heat_cv_mass(self, temperature, mass_fractions):
        cp0_r = self.get_species_specific_heats_r(temperature) - 1.0
        cpmix = self.get_mass_average_property(mass_fractions, cp0_r)
        return self.gas_constant * cpmix

    def get_mixture_enthalpy_mass(self, temperature, mass_fractions):
        h0_rt = self.get_species_enthalpies_rt(temperature)
        hmix = self.get_mass_average_property(mass_fractions, h0_rt)
        return self.gas_constant * temperature * hmix

    def get_mixture_internal_energy_mass(self, temperature, mass_fractions):
        e0_rt = self.get_species_enthalpies_rt(temperature) - 1.0
        emix = self.get_mass_average_property(mass_fractions, e0_rt)
        return self.gas_constant * temperature * emix

    def get_species_specific_heats_r(self, temperature):
        return _pyro_make_array([
            % for sp in sol.species():
            ${cgm(poly_to_expr(sp.thermo, "temperature"))},
            % endfor
                ])

    def get_species_enthalpies_rt(self, temperature):
        return _pyro_make_array([
            % for sp in sol.species():
            ${cgm(poly_to_enthalpy_expr(sp.thermo, "temperature"))},
            % endfor
                ])

    def get_species_entropies_r(self, temperature):
        return _pyro_make_array([
            % for sp in sol.species():
                ${cgm(poly_to_entropy_expr(sp.thermo, "temperature"))},
            % endfor
                ])

    def get_species_gibbs_rt(self, temperature):
        h0_rt = self.get_species_enthalpies_rt(temperature)
        s0_r = self.get_species_entropies_r(temperature)
        return h0_rt - s0_r

    def get_equilibrium_constants(self, temperature):
        rt = self.gas_constant * temperature
        c0 = self.usr_np.log(self.one_atm / rt)

        g0_rt = self.get_species_gibbs_rt(temperature)
        return _pyro_make_array([
            %for react in sol.reactions():
                %if react.reversible:
                    ${cgm(equilibrium_constants_expr(
                        sol, react, Variable("g0_rt")))},
                %else:
                    -0.17364695002734*temperature,
                %endif
            %endfor
                ])

    def get_temperature(self, enthalpy_or_energy, t_guess, y, do_energy=False):
        if do_energy is False:
            pv_fun = self.get_mixture_specific_heat_cp_mass
            he_fun = self.get_mixture_enthalpy_mass
        else:
            pv_fun = self.get_mixture_specific_heat_cv_mass
            he_fun = self.get_mixture_internal_energy_mass

        num_iter = 500
        tol = 1.0e-6
        ones = _pyro_zeros_like(enthalpy_or_energy) + 1.0
        t_i = t_guess * ones

        for iter in range(num_iter):
            f = enthalpy_or_energy - he_fun(t_i, y)
            j = -pv_fun(t_i, y)
            dt = -f / j
            t_i += dt
            if _pyro_norm(self.usr_np, dt, np.inf) < tol:
                break

        return t_i

    %if falloff_reactions:
    def get_falloff_rates(self, temperature, concentrations, k_fwd):
        ones = _pyro_zeros_like(temperature) + 1.0
        k_high = _pyro_make_array([
        %for react in falloff_reactions:
            ${cgm(rate_coefficient_expr(react.high_rate, Variable("temperature")))},
        %endfor
                ])

        k_low = _pyro_make_array([
        %for react in falloff_reactions:
            ${cgm(rate_coefficient_expr(react.low_rate, Variable("temperature")))},
        %endfor
                ])

        reduced_pressure = _pyro_make_array([
        %for i, react in enumerate(falloff_reactions):
            (${cgm(third_body_efficiencies_expr(
                sol, react, Variable("concentrations")))})*k_low[${i}]/k_high[${i}],
        %endfor
                            ])

        falloff_center = _pyro_make_array([
        %for react in falloff_reactions:
            %if react.falloff.falloff_type == "Troe":
            self.usr_np.log10(${cgm(troe_falloff_expr(
                                   react, Variable("temperature")))}),
            %else:
            1,
            %endif
        %endfor
                        ])

        falloff_function = _pyro_make_array([
        %for i, react in enumerate(falloff_reactions):
            ${cgm(falloff_function_expr(
                react, i, Variable("temperature"), Variable("reduced_pressure"),
                Variable("falloff_center")))},
        %endfor
                            ])*reduced_pressure/(1+reduced_pressure)

        %for i, react in enumerate(falloff_reactions):
        k_fwd[${int(react.ID)-1}] = k_high[${i}]*falloff_function[${i}]*ones
        %endfor
        return

    %endif
    def get_fwd_rate_coefficients(self, temperature, concentrations):
        ones = _pyro_zeros_like(temperature) + 1.0
        k_fwd = _pyro_make_array([
        %for react in sol.reactions():
        %if isinstance(react, ct.FalloffReaction):
            0*temperature,
        %else:
            ${cgm(rate_coefficient_expr(react.rate,
                                        Variable("temperature")))} * ones,
        %endif
        %endfor
                ])
        %if falloff_reactions:
        self.get_falloff_rates(temperature, concentrations, k_fwd)
        %endif

        %for react in three_body_reactions:
        k_fwd[${int(react.ID)-1}] *= (${cgm(third_body_efficiencies_expr(
            sol, react, Variable("concentrations")))})
        %endfor
        return k_fwd

    def get_net_rates_of_progress(self, temperature, concentrations):
        k_fwd = self.get_fwd_rate_coefficients(temperature, concentrations)
        log_k_eq = self.get_equilibrium_constants(temperature)
        k_eq = self.usr_np.exp(log_k_eq)
        return _pyro_make_array([
                %for react in sol.reactions():
                    ${cgm(rate_of_progress_expr(sol, react,
                        Variable("concentrations"),
                        Variable("k_fwd"), Variable("k_eq")))},
                %endfor
               ])

    def get_net_production_rates(self, rho, temperature, mass_fractions):
        c = self.get_concentrations(rho, mass_fractions)
        r_net = self.get_net_rates_of_progress(temperature, c)
        ones = _pyro_zeros_like(r_net[0]) + 1.0
        return _pyro_make_array([
            %for sp in sol.species():
                ${cgm(production_rate_expr(sol, sp.name, Variable("r_net")))} * ones,
            %endfor
               ])""", strict_undefined=True)

# }}}


def gen_thermochem_code(sol: ct.Solution) -> str:
    """For the mechanism given by *sol*, return Python source code for a class conforming
    to a module containing a class called ``Thermochemistry`` adhering to the
    :class:`~pyrometheus.thermochem_example.Thermochemistry` interface.
    """
    return code_tpl.render(
        ct=ct,
        sol=sol,

        str_np=str_np,
        cgm=CodeGenerationMapper(),
        Variable=p.Variable,

        poly_to_expr=poly_to_expr,
        poly_to_enthalpy_expr=poly_to_enthalpy_expr,
        poly_to_entropy_expr=poly_to_entropy_expr,
        equilibrium_constants_expr=equilibrium_constants_expr,
        rate_coefficient_expr=rate_coefficient_expr,
        third_body_efficiencies_expr=third_body_efficiencies_expr,
        troe_falloff_expr=troe_falloff_expr,
        falloff_function_expr=falloff_function_expr,
        rate_of_progress_expr=rate_of_progress_expr,
        production_rate_expr=production_rate_expr,

        falloff_reactions=list(compress(sol.reactions(),
                                        [isinstance(r, ct.FalloffReaction)
                                         for r in sol.reactions()])),
        non_falloff_reactions=list(compress(sol.reactions(),
                                            [not isinstance(r, ct.FalloffReaction)
                                             for r in sol.reactions()])),
        three_body_reactions=list(compress(sol.reactions(),
                                           [isinstance(r, ct.ThreeBodyReaction)
                                            for r in sol.reactions()])),
    )


def compile_class(code_str, class_name="Thermochemistry"):
    exec_dict = {}
    exec(compile(code_str, "<generated code>", "exec"), exec_dict)
    exec_dict["_MODULE_SOURCE_CODE"] = code_str

    return exec_dict[class_name]


def get_thermochem_class(sol: ct.Solution):
    """For the mechanism given by *sol*, return a class conforming to the
    :class:`~pyrometheus.thermochem_example.Thermochemistry` interface.
    """
    return compile_class(gen_thermochem_code(sol))


def cti_to_mech_file(cti_file_name, mech_file_name):
    """Write python file for mechanism specified by CTI file."""
    with open(mech_file_name, "w") as outf:
        code = gen_thermochem_code(ct.Solution(cti_file_name, "gas"))
        print(code, file=outf)

# vim: foldmethod=marker<|MERGE_RESOLUTION|>--- conflicted
+++ resolved
@@ -229,15 +229,11 @@
 
 
 def third_body_efficiencies_expr(sol: ct.Solution, react: ct.Reaction, c):
-<<<<<<< HEAD
     """
     :returns: The third-body concentration expression for reaction *react* in terms
-        of the species concentraions *c* as a :class:`pymbolic.primitives.Expression`
-    """
-=======
-    """:returns: The third-body concentration expression for reaction *react* in terms
-    of the species concentrations *c* as a :class:`pymbolic.primitives.Expression`"""
->>>>>>> 5dbbf1fe
+        of the species concentrations *c* as a
+        :class:`pymbolic.primitives.Expression`
+    """
     efficiencies = [react.efficiencies[sp] for sp in react.efficiencies]
     indices_nondef = [sol.species_index(sp) for sp in react.efficiencies]
     indices_default = [i for i in range(sol.n_species) if i not in indices_nondef]
