--- conflicted
+++ resolved
@@ -491,15 +491,7 @@
         return 1/self.usr_np.dot(self.iwts, mass_fractions)
 
     def get_concentrations(self, rho, mass_fractions):
-<<<<<<< HEAD
         return self.iwts * rho * mass_fractions
-=======
-        concs = self.iwts * rho * mass_fractions
-        zero = _pyro_zeros_like(concs[0])
-        for i, conc in enumerate(concs):
-            concs[i] = self.usr_np.where(concs[i] < 0, zero, conc)
-        return concs
->>>>>>> be524fb0
 
     def get_mass_average_property(self, mass_fractions, spec_property):
         return sum([mass_fractions[i] * spec_property[i] * self.iwts[i]
