--- conflicted
+++ resolved
@@ -212,11 +212,7 @@
     # Check if reaction is termolecular
     sum_nu_net = sum(nu_prod) - sum(nu_reac)
     if sum_nu_net != 0:
-<<<<<<< HEAD
-        return sum_p - sum_r - sum_nu_net*p.Variable("c0")    
-=======
         return sum_p - sum_r - sum_nu_net*p.Variable("c0")
->>>>>>> 9cfb6fb4
     else:
         return sum_p - sum_r
 
@@ -360,17 +356,9 @@
         nu_prod = [sol.reaction(reaction_index).products[sp]
                    for sp in sol.reaction(reaction_index).products]
         r_rev = np.prod([c[index]**nu for index, nu in zip(indices_prod, nu_prod)])
-<<<<<<< HEAD
-        # FIXME: It's not clear that this is available other than by this clunky,
-        # string-parsing route
-        reaction_index = int(react.ID)-1
-        return k_fwd[reaction_index] * (r_fwd -
-                                        p.Variable("exp")(log_k_eq[reaction_index]) * r_rev)
-=======
         return k_fwd[reaction_index] * (
                 r_fwd
                 - p.Variable("exp")(log_k_eq[reaction_index]) * r_rev)
->>>>>>> 9cfb6fb4
     else:
         return k_fwd[reaction_index] * r_fwd
 
